--- conflicted
+++ resolved
@@ -38,33 +38,4 @@
 
 # typescript
 *.tsbuildinfo
-<<<<<<< HEAD
-next-env.d.ts
-
-# PWA
-public/sw.js
-public/workbox-*.js
-
-# Logs
-logs/
-*.log
-
-# Cache
-.cache/
-.turbo/
-
-# Temporary files
-tmp/
-temp/
-
-# Database
-*.sqlite
-*.sqlite3
-*.db
-
-# Redis dump
-dump.rdb
-/src/generated/prisma
-=======
-next-env.d.ts
->>>>>>> f2035534
+next-env.d.ts