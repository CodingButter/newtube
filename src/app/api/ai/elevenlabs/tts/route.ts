import { NextRequest, NextResponse } from 'next/server';
<<<<<<< HEAD
import { getVoiceService } from '../../../../../services/voice.service';
import { getSSMLService } from '../../../../../services/ssml.service';
import { getAudioService } from '../../../../../services/audio.service';
import { EmotionType, VoiceSynthesisRequest } from '../../../../../types/voice.types';

export async function POST(request: NextRequest) {
  try {
    const body: VoiceSynthesisRequest = await request.json();
    const { 
      text, 
      voiceId, 
      emotions = [], 
      ssmlConfig, 
      format = 'mp3', 
      streaming = false,
      messageId 
=======
import { EmotionAnalysisService } from '../../../../../services/emotion-analysis.service.js';
import { SSMLGeneratorService } from '../../../../../services/ssml-generator.service.js';
import { EmotionalConsistencyService } from '../../../../../services/emotional-consistency.service.js';
import { EmotionType } from '../../../../../types/emotion.types.js';

// Initialize emotion services
const emotionAnalysis = new EmotionAnalysisService();
const ssmlGenerator = new SSMLGeneratorService();
const emotionalConsistency = new EmotionalConsistencyService();

export async function POST(request: NextRequest) {
  try {
    const body = await request.json();
    const { 
      text, 
      voiceId = "pNInz6obpgDQGcFmaJgB", 
      stability = 0.5, 
      similarityBoost = 0.5,
      sessionId,
      userId,
      userInput,
      enableEmotion = true,
      targetEmotion,
      useSSML = true
>>>>>>> 9faeeed5
    } = body;

    if (!text) {
      return NextResponse.json({ error: 'Text is required' }, { status: 400 });
    }

    const voiceService = getVoiceService();
    const ssmlService = getSSMLService();
    const audioService = getAudioService();

<<<<<<< HEAD
    // Parse emotional context from text if not provided
    const detectedEmotions = emotions.length > 0 
      ? emotions 
      : ssmlService.parseEmotionalContext(text);
=======
    let finalText = text;
    let emotionResponse = null;
    let adjustedStability = stability;
    let adjustedSimilarityBoost = similarityBoost;

    // Process emotions if enabled and we have session context
    if (enableEmotion && sessionId) {
      try {
        // Process complete emotional conversation turn
        emotionResponse = await emotionalConsistency.processConversationTurn(
          sessionId,
          userInput || '', // User's input that led to this response
          text,
          userId
        );

        // Use SSML if requested and emotion processing succeeded
        if (useSSML && emotionResponse.ssml) {
          finalText = emotionResponse.ssml;
        }

        // Apply emotion-based voice parameter adjustments
        if (emotionResponse.voiceParams) {
          adjustedStability = emotionResponse.voiceParams.stability;
          adjustedSimilarityBoost = emotionResponse.voiceParams.similarityBoost;
        }
      } catch (emotionError) {
        console.warn('Emotion processing failed, using original text:', emotionError);
        // Continue with original text if emotion processing fails
      }
    } else if (enableEmotion && targetEmotion) {
      // Direct emotion override without conversation context
      try {
        const emotions = await emotionAnalysis.analyzeText(text);
        emotions.primaryEmotion = targetEmotion as EmotionType;
        
        if (useSSML) {
          finalText = await ssmlGenerator.generateSSML(text, emotions);
        }
        
        const voiceParams = emotionAnalysis.mapToVoiceParameters(emotions);
        adjustedStability = voiceParams.stability;
        adjustedSimilarityBoost = voiceParams.similarityBoost;
      } catch (emotionError) {
        console.warn('Direct emotion processing failed:', emotionError);
      }
    }

    // Call ElevenLabs Text-to-Speech API with emotion-enhanced parameters
    const response = await fetch(`https://api.elevenlabs.io/v1/text-to-speech/${voiceId}`, {
      method: 'POST',
      headers: {
        'Accept': 'audio/mpeg',
        'Content-Type': 'application/json',
        'xi-api-key': elevenLabsApiKey
      },
      body: JSON.stringify({
        text: finalText, // Use emotion-processed text (may include SSML)
        model_id: "eleven_monolingual_v1",
        voice_settings: {
          stability: adjustedStability,
          similarity_boost: adjustedSimilarityBoost
        }
      })
    });
>>>>>>> 9faeeed5

    // Generate SSML with emotional context
    const ssml = ssmlService.generateSSML(text, detectedEmotions, ssmlConfig);

    if (streaming) {
      // Return streaming response
      const streamResponse = await voiceService.streamTTS(ssml, { voiceId }, messageId);
      return NextResponse.json(streamResponse);
    } else {
      // Generate standard TTS response
      const voiceResponse = await voiceService.synthesizeSpeech(text, detectedEmotions, { voiceId });
      
      // Apply audio processing if needed
      let audioBuffer = Buffer.from(voiceResponse.audio, 'base64');
      
      if (format !== 'mp3') {
        audioBuffer = Buffer.from(await audioService.convertFormat(audioBuffer.buffer, 'mp3', format));
      }

      return NextResponse.json({
        ...voiceResponse,
        audio: audioBuffer.toString('base64'),
        emotions: detectedEmotions,
        ssml: ssml
      });
    }

  } catch (error) {
    console.error('Error in enhanced ElevenLabs TTS:', error);
    
<<<<<<< HEAD
    // Enhanced error handling with fallback
    if (error.retryable) {
      return NextResponse.json({ 
        error: 'Temporary service error',
        details: error.message,
        retryAfter: 5000,
        fallback: 'browser-tts'
      }, { status: 503 });
    }
=======
    // Build response with emotion metadata
    const responseData: any = {
      audio: audioBase64,
      mimeType: 'audio/mpeg',
      originalText: text,
      processedText: finalText,
      voiceSettings: {
        stability: adjustedStability,
        similarity_boost: adjustedSimilarityBoost
      }
    };

    // Include emotion analysis if available
    if (emotionResponse) {
      responseData.emotion = {
        primaryEmotion: emotionResponse.emotions.primaryEmotion,
        confidence: emotionResponse.emotions.confidence,
        intensity: emotionResponse.emotions.intensity,
        processingTime: emotionResponse.processingTime,
        ssmlUsed: useSSML && !!emotionResponse.ssml,
        keyPhrases: emotionResponse.metadata.keyPhrases
      };
    }
    
    return NextResponse.json(responseData);
>>>>>>> 9faeeed5

    return NextResponse.json({ 
      error: 'Voice synthesis failed',
      details: error.message || 'Unknown error',
      fallback: 'browser-tts'
    }, { status: 500 });
  }
}

// Get available voices with enhanced metadata
export async function GET() {
  try {
    const voiceService = getVoiceService();
    const voices = await voiceService.getAvailableVoices();
    
    // Add usage statistics if available
    let usageStats;
    try {
      usageStats = await voiceService.getUsageStats();
    } catch (error) {
      console.warn('Could not fetch usage stats:', error.message);
    }

    return NextResponse.json({
      ...voices,
      usageStats,
      femaleVoices: Object.values(require('../../../../../types/voice.types').FEMALE_VOICES),
      healthStatus: await voiceService.healthCheck()
    });

  } catch (error) {
    console.error('Error fetching voices:', error);
    return NextResponse.json({ 
      error: 'Failed to fetch voices',
      details: error instanceof Error ? error.message : 'Unknown error',
      fallback: 'Use browser speech synthesis'
    }, { status: 500 });
  }
}<|MERGE_RESOLUTION|>--- conflicted
+++ resolved
@@ -1,9 +1,16 @@
 import { NextRequest, NextResponse } from 'next/server';
-<<<<<<< HEAD
 import { getVoiceService } from '../../../../../services/voice.service';
 import { getSSMLService } from '../../../../../services/ssml.service';
 import { getAudioService } from '../../../../../services/audio.service';
+import { EmotionAnalysisService } from '../../../../../services/emotion-analysis.service';
+import { SSMLGeneratorService } from '../../../../../services/ssml-generator.service';
+import { EmotionalConsistencyService } from '../../../../../services/emotional-consistency.service';
 import { EmotionType, VoiceSynthesisRequest } from '../../../../../types/voice.types';
+
+// Initialize emotion services
+const emotionAnalysis = new EmotionAnalysisService();
+const ssmlGenerator = new SSMLGeneratorService();
+const emotionalConsistency = new EmotionalConsistencyService();
 
 export async function POST(request: NextRequest) {
   try {
@@ -15,33 +22,13 @@
       ssmlConfig, 
       format = 'mp3', 
       streaming = false,
-      messageId 
-=======
-import { EmotionAnalysisService } from '../../../../../services/emotion-analysis.service.js';
-import { SSMLGeneratorService } from '../../../../../services/ssml-generator.service.js';
-import { EmotionalConsistencyService } from '../../../../../services/emotional-consistency.service.js';
-import { EmotionType } from '../../../../../types/emotion.types.js';
-
-// Initialize emotion services
-const emotionAnalysis = new EmotionAnalysisService();
-const ssmlGenerator = new SSMLGeneratorService();
-const emotionalConsistency = new EmotionalConsistencyService();
-
-export async function POST(request: NextRequest) {
-  try {
-    const body = await request.json();
-    const { 
-      text, 
-      voiceId = "pNInz6obpgDQGcFmaJgB", 
-      stability = 0.5, 
-      similarityBoost = 0.5,
+      messageId,
       sessionId,
       userId,
       userInput,
       enableEmotion = true,
       targetEmotion,
       useSSML = true
->>>>>>> 9faeeed5
     } = body;
 
     if (!text) {
@@ -52,89 +39,76 @@
     const ssmlService = getSSMLService();
     const audioService = getAudioService();
 
-<<<<<<< HEAD
-    // Parse emotional context from text if not provided
-    const detectedEmotions = emotions.length > 0 
-      ? emotions 
-      : ssmlService.parseEmotionalContext(text);
-=======
     let finalText = text;
+    let detectedEmotions = emotions;
     let emotionResponse = null;
-    let adjustedStability = stability;
-    let adjustedSimilarityBoost = similarityBoost;
 
-    // Process emotions if enabled and we have session context
+    // Enhanced emotion processing with conversation context
     if (enableEmotion && sessionId) {
       try {
         // Process complete emotional conversation turn
         emotionResponse = await emotionalConsistency.processConversationTurn(
           sessionId,
-          userInput || '', // User's input that led to this response
+          userInput || '', 
           text,
           userId
         );
+
+        // Use enhanced emotion data
+        if (emotionResponse.emotions) {
+          detectedEmotions = [emotionResponse.emotions];
+        }
 
         // Use SSML if requested and emotion processing succeeded
         if (useSSML && emotionResponse.ssml) {
           finalText = emotionResponse.ssml;
         }
-
-        // Apply emotion-based voice parameter adjustments
-        if (emotionResponse.voiceParams) {
-          adjustedStability = emotionResponse.voiceParams.stability;
-          adjustedSimilarityBoost = emotionResponse.voiceParams.similarityBoost;
-        }
       } catch (emotionError) {
-        console.warn('Emotion processing failed, using original text:', emotionError);
-        // Continue with original text if emotion processing fails
+        console.warn('Emotion processing failed, using fallback:', emotionError);
+        // Fallback to basic emotion detection
+        detectedEmotions = emotions.length > 0 
+          ? emotions 
+          : ssmlService.parseEmotionalContext(text);
       }
     } else if (enableEmotion && targetEmotion) {
       // Direct emotion override without conversation context
       try {
         const emotions = await emotionAnalysis.analyzeText(text);
         emotions.primaryEmotion = targetEmotion as EmotionType;
+        detectedEmotions = [emotions];
         
         if (useSSML) {
           finalText = await ssmlGenerator.generateSSML(text, emotions);
         }
-        
-        const voiceParams = emotionAnalysis.mapToVoiceParameters(emotions);
-        adjustedStability = voiceParams.stability;
-        adjustedSimilarityBoost = voiceParams.similarityBoost;
       } catch (emotionError) {
         console.warn('Direct emotion processing failed:', emotionError);
+        detectedEmotions = emotions.length > 0 
+          ? emotions 
+          : ssmlService.parseEmotionalContext(text);
       }
+    } else {
+      // Parse emotional context from text if not provided
+      detectedEmotions = emotions.length > 0 
+        ? emotions 
+        : ssmlService.parseEmotionalContext(text);
     }
 
-    // Call ElevenLabs Text-to-Speech API with emotion-enhanced parameters
-    const response = await fetch(`https://api.elevenlabs.io/v1/text-to-speech/${voiceId}`, {
-      method: 'POST',
-      headers: {
-        'Accept': 'audio/mpeg',
-        'Content-Type': 'application/json',
-        'xi-api-key': elevenLabsApiKey
-      },
-      body: JSON.stringify({
-        text: finalText, // Use emotion-processed text (may include SSML)
-        model_id: "eleven_monolingual_v1",
-        voice_settings: {
-          stability: adjustedStability,
-          similarity_boost: adjustedSimilarityBoost
-        }
-      })
-    });
->>>>>>> 9faeeed5
-
-    // Generate SSML with emotional context
-    const ssml = ssmlService.generateSSML(text, detectedEmotions, ssmlConfig);
+    // Generate SSML with emotional context if not already done
+    if (useSSML && finalText === text) {
+      finalText = ssmlService.generateSSML(text, detectedEmotions, ssmlConfig);
+    }
 
     if (streaming) {
       // Return streaming response
-      const streamResponse = await voiceService.streamTTS(ssml, { voiceId }, messageId);
-      return NextResponse.json(streamResponse);
+      const streamResponse = await voiceService.streamTTS(finalText, { voiceId }, messageId);
+      return NextResponse.json({
+        ...streamResponse,
+        emotions: detectedEmotions,
+        emotionResponse: emotionResponse
+      });
     } else {
       // Generate standard TTS response
-      const voiceResponse = await voiceService.synthesizeSpeech(text, detectedEmotions, { voiceId });
+      const voiceResponse = await voiceService.synthesizeSpeech(finalText, detectedEmotions, { voiceId });
       
       // Apply audio processing if needed
       let audioBuffer = Buffer.from(voiceResponse.audio, 'base64');
@@ -143,18 +117,34 @@
         audioBuffer = Buffer.from(await audioService.convertFormat(audioBuffer.buffer, 'mp3', format));
       }
 
-      return NextResponse.json({
+      // Build comprehensive response
+      const responseData = {
         ...voiceResponse,
         audio: audioBuffer.toString('base64'),
         emotions: detectedEmotions,
-        ssml: ssml
-      });
+        ssml: finalText,
+        originalText: text,
+        processedText: finalText
+      };
+
+      // Include emotion analysis if available
+      if (emotionResponse) {
+        responseData.emotion = {
+          primaryEmotion: emotionResponse.emotions.primaryEmotion,
+          confidence: emotionResponse.emotions.confidence,
+          intensity: emotionResponse.emotions.intensity,
+          processingTime: emotionResponse.processingTime,
+          ssmlUsed: useSSML && !!emotionResponse.ssml,
+          keyPhrases: emotionResponse.metadata?.keyPhrases || []
+        };
+      }
+
+      return NextResponse.json(responseData);
     }
 
   } catch (error) {
     console.error('Error in enhanced ElevenLabs TTS:', error);
     
-<<<<<<< HEAD
     // Enhanced error handling with fallback
     if (error.retryable) {
       return NextResponse.json({ 
@@ -164,33 +154,6 @@
         fallback: 'browser-tts'
       }, { status: 503 });
     }
-=======
-    // Build response with emotion metadata
-    const responseData: any = {
-      audio: audioBase64,
-      mimeType: 'audio/mpeg',
-      originalText: text,
-      processedText: finalText,
-      voiceSettings: {
-        stability: adjustedStability,
-        similarity_boost: adjustedSimilarityBoost
-      }
-    };
-
-    // Include emotion analysis if available
-    if (emotionResponse) {
-      responseData.emotion = {
-        primaryEmotion: emotionResponse.emotions.primaryEmotion,
-        confidence: emotionResponse.emotions.confidence,
-        intensity: emotionResponse.emotions.intensity,
-        processingTime: emotionResponse.processingTime,
-        ssmlUsed: useSSML && !!emotionResponse.ssml,
-        keyPhrases: emotionResponse.metadata.keyPhrases
-      };
-    }
-    
-    return NextResponse.json(responseData);
->>>>>>> 9faeeed5
 
     return NextResponse.json({ 
       error: 'Voice synthesis failed',
@@ -217,7 +180,7 @@
     return NextResponse.json({
       ...voices,
       usageStats,
-      femaleVoices: Object.values(require('../../../../../types/voice.types').FEMALE_VOICES),
+      femaleVoices: require('../../../../../types/voice.types').FEMALE_VOICES,
       healthStatus: await voiceService.healthCheck()
     });
 
